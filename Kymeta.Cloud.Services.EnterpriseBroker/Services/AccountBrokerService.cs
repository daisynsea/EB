--- conflicted
+++ resolved
@@ -351,17 +351,12 @@
             response.OracleCustomerAccountId = oracleCustomerAccountId;
             response.OracleOrganizationId = oracleOrganizationId;
             response.OracleCustomerProfileId = oracleCustomerAccountProfileId;
-<<<<<<< HEAD
-=======
-
-            // TODO: Need to create the contacts and addresses, but how will we return the Ids from these child entities back to Salesforce??
 
             // Update OSS with Oracle Id if need be
             if (syncToOss && !string.IsNullOrEmpty(oracleCustomerAccountId)) // TODO: Is the customer account Id actually what we want?
             {
                 await _ossService.UpdateAccountOracleId(model, oracleCustomerAccountId, salesforceTransaction);
             }
->>>>>>> a0c4360f
         }
         #endregion
         #endregion
