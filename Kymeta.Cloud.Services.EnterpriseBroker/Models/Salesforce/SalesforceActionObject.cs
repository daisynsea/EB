﻿using System.ComponentModel.DataAnnotations;

namespace Kymeta.Cloud.Services.EnterpriseBroker.Models.Salesforce;

public class SalesforceActionObject
{
    /// <summary>
    /// Who initiated the request. This is usually an e-mail.
    /// </summary>
    public string? UserName { get; set; }
<<<<<<< HEAD
    public string? SalesforceOriginUri { get; set; }
    [Required]
    public string ObjectId { get; set; }
=======
    /// <summary>
    /// Origin URI of the request.
    /// </summary>
    public string? EnterpriseOriginUri { get; set; }
    /// <summary>
    /// Id of the Salesforce Object.
    /// </summary>
>>>>>>> e35884bc
    [Required]
    public string? ObjectId { get; set; }
    public bool? SyncToOss { get; set; }
    public bool? SyncToOracle { get; set; }
}<|MERGE_RESOLUTION|>--- conflicted
+++ resolved
@@ -8,11 +8,6 @@
     /// Who initiated the request. This is usually an e-mail.
     /// </summary>
     public string? UserName { get; set; }
-<<<<<<< HEAD
-    public string? SalesforceOriginUri { get; set; }
-    [Required]
-    public string ObjectId { get; set; }
-=======
     /// <summary>
     /// Origin URI of the request.
     /// </summary>
@@ -20,7 +15,6 @@
     /// <summary>
     /// Id of the Salesforce Object.
     /// </summary>
->>>>>>> e35884bc
     [Required]
     public string? ObjectId { get; set; }
     public bool? SyncToOss { get; set; }
