﻿namespace Kymeta.Cloud.Services.EnterpriseBroker.Services;
using System.Text.Json;
using System.Text.Json.Serialization;

public interface IAddressBrokerService
{
    Task<AddressResponse> ProcessAddressAction(SalesforceAddressModel model);
}

public class AddressBrokerService : IAddressBrokerService
{
    private readonly IActionsRepository _actionsRepository;
    private readonly IOssService _ossService;
    private readonly IOracleService _oracleService;

    public AddressBrokerService(IActionsRepository actionsRepository, IOssService ossService, IOracleService oracleService)
    {
        _actionsRepository = actionsRepository;
        _ossService = ossService;
        _oracleService = oracleService;
    }

    public async Task<AddressResponse> ProcessAddressAction(SalesforceAddressModel model)
    {
        /*
        * WHERE TO SYNC
        */
        var syncToOss = model.SyncToOss.GetValueOrDefault();
        var syncToOracle = model.SyncToOracle.GetValueOrDefault();

        /*
         * LOG THE ENTERPRISE APPLICATION BROKER ACTION
         */
        #region Log the Enterprise Action
        // Serialize the body coming in
        string body = JsonSerializer.Serialize(model, new JsonSerializerOptions { Converters = { new JsonStringEnumConverter() } });
        // Create the action record object
        var salesforceTransaction = new SalesforceActionTransaction
        {
            Id = Guid.NewGuid(),
            Object = ActionObjectType.Address,
            ObjectId = model.ObjectId,
            CreatedOn = DateTime.UtcNow,
            UserName = model.UserName,
            SerializedObjectValues = body,
            LastUpdatedOn = DateTime.UtcNow,
            TransactionLog = new List<SalesforceActionRecord>()
        };
        // Insert the event into the database, receive the response object and update the existing variable
        salesforceTransaction = await _actionsRepository.InsertActionRecord(salesforceTransaction);
        #endregion

        /*
         * MARSHAL UP RESPONSE
         */
        #region Build initial response object
        var response = new AddressResponse
        {
            SalesforceObjectId = model.ObjectId,
            OracleStatus = syncToOracle ? StatusType.Started : StatusType.Skipped,
            OSSStatus = syncToOss ? StatusType.Started : StatusType.Skipped
        };
        #endregion

        #region Send to OSS
        if (syncToOss)
        {
            var ossAddressUpdate = new UpdateAddressModel { ParentAccountId = model.ParentAccountId, Address1 = model.Address1, Address2 = model.Address2, Country = model.Country };
            var addedAddressTuple = await _ossService.UpdateAccountAddress(ossAddressUpdate, salesforceTransaction);
            if (string.IsNullOrEmpty(addedAddressTuple.Item2)) // No error!
            {
                response.OSSStatus = StatusType.Successful;
            }
            else // Is error, do not EXIT..
            {
                response.OSSStatus = StatusType.Error;
                response.OSSErrorMessage = addedAddressTuple.Item2;
            }
        }
        #endregion

        #region Send to Oracle
        if (syncToOracle)
        {
            // Get Organization by Salesforce Account Id
            var organizationResult = await _oracleService.GetOrganizationBySalesforceAccountId(model.ParentAccountName, model.ParentAccountId, salesforceTransaction);
            if (!organizationResult.Item1)
            {
                response.OracleStatus = StatusType.Error;
                response.OracleErrorMessage = $"Error syncing Address to Oracle: Organization object with SF reference Id {model.ParentAccountId} was not found.";
                return response;
            }
            var organization = organizationResult.Item2;

            // Get customer account by Salesforce Account Id
            var customerAccountResult = await _oracleService.GetCustomerAccountBySalesforceAccountId(model.ParentAccountId, salesforceTransaction);
            if (!customerAccountResult.Item1)
            {
                response.OracleStatus = StatusType.Error;
                response.OracleErrorMessage = $"Error syncing Address to Oracle: Customer Account object with SF reference Id {model.ParentAccountId} was not found.";
                return response;
            }
            var customerAccount = customerAccountResult.Item2;


            // re-map Salesforce values to Oracle models
            var siteUseTypes = Helpers.RemapAddressTypeToOracleSiteUse(model);
            // for the Organization
            var partySitesToCreate = new List<OraclePartySite>();
            // for the Customer Account
            var accountSites = new List<OracleCustomerAccountSite>();

            // search for existing location
<<<<<<< HEAD
            var locationsResult = await _oracleService.GetLocationsBySalesforceAddressId(new List<string> { model.ObjectId });
            if (!locationsResult.Item1)
            {
                response.OracleStatus = StatusType.Error;
                response.OracleErrorMessage = $"Error syncing Address to Oracle: {locationsResult.Item3}";
                return response;
            }
            if (locationsResult == null || locationsResult.Item2.Count() == 0)
=======
            var locationsResult = await _oracleService.GetLocationsBySalesforceAddressId(new List<string> { model.ObjectId }, salesforceTransaction);
            if (locationsResult.Item2 == null || locationsResult.Item2.Count() == 0)
>>>>>>> a5d9daee
            {
                // create new location
                var createLocationResult = await _oracleService.CreateLocation(model, salesforceTransaction);
                if (createLocationResult.Item1 == null)
                {
                    response.OracleStatus = StatusType.Error;
                    response.OracleErrorMessage = $"Error syncing Address to Oracle: Error creating Location: {createLocationResult.Item2}.";
                    return response;
                }
                var createdLocation = createLocationResult.Item1;
                response.OracleAddressId = createdLocation.LocationId?.ToString();

                // Location was created successfully... so add to the list so we can create a Party Site record for it
                partySitesToCreate.Add(new OraclePartySite
                {
                    LocationId = createLocationResult.Item1.LocationId,
                    OrigSystemReference = createLocationResult.Item1.OrigSystemReference,
                    SiteUses = siteUseTypes
                });
            }
            else
            {
                // update the location
                var updateLocationResult = await _oracleService.UpdateLocation(model, salesforceTransaction);
                if (updateLocationResult.Item1 == null)
                {
                    response.OracleStatus = StatusType.Error;
                    response.OracleErrorMessage = $"Error syncing Address to Oracle: Error updating Location: {updateLocationResult.Item2}.";
                    return response;
                }
                var updatedLocation = updateLocationResult.Item1;
                response.OracleAddressId = updatedLocation.LocationId?.ToString();

                // validate the that PartySite exists for the Organization (if not, create)
                var orgPartySite = organization.PartySites.FirstOrDefault(ps => ps.OrigSystemReference == model.ObjectId);
                if (orgPartySite == null)
                {
                    partySitesToCreate.Add(new OraclePartySite
                    {
                        LocationId = updatedLocation.LocationId,
                        OrigSystemReference = updatedLocation.OrigSystemReference,
                        SiteUses = siteUseTypes
                    });
                } 
                else
                {
                    // append to the list of accountSites so we can verify the Customer Account has the necessary objects for the Location(s)
                    accountSites.Add(new OracleCustomerAccountSite
                    {
                        OrigSystemReference = orgPartySite.OrigSystemReference,
                        PartySiteId = orgPartySite.PartySiteId,
                        SiteUses = orgPartySite.SiteUses?.Select(su => new OracleCustomerAccountSiteUse
                        {
                            SiteUseCode = su.SiteUseType
                        }).ToList()
                    });
                }
            }

            // check to see if we need to create any PartySites for the Organization & Locations
            if (partySitesToCreate.Count > 0)
            {
                // create Organization PartySite (batched into a single request for all Locations)
                var createPartySitesResult = await _oracleService.CreateOrganizationPartySites(organization.PartyId, partySitesToCreate, salesforceTransaction);
                if (createPartySitesResult.Item1 == null)
                {
                    // create PartySites failed for some reason
                    response.OracleStatus = StatusType.Error;
                    response.OracleErrorMessage = $"Error syncing Address to Oracle: Failed to create Organization Party Sites: {createPartySitesResult.Item2}.";
                    return response;
                }
                else
                {
                    // map created PartySites to list of OracleCustomerAccountSites to create below
                    var sites = createPartySitesResult.Item1.Select(cpr => new OracleCustomerAccountSite
                    {
                        PartySiteId = cpr.PartySiteId,
                        OrigSystemReference = cpr.OrigSystemReference,
                        SiteUses = cpr.SiteUses?.Select(su => new OracleCustomerAccountSiteUse
                        {
                            SiteUseCode = su.SiteUseType
                        }).ToList()
                    });
                    accountSites.AddRange(sites);
                }
            }

            // validate that the CustomerAccountSite exists for the Customer Account (if not, create)
            var accountSite = customerAccount.Sites?.FirstOrDefault(s => s.OrigSystemReference == model.ObjectId);
            if (accountSite == null)
            {
                // merge/update the existing Account to add the Customer Account Site
                var customerAccountUpdateResult = await _oracleService.UpdateCustomerAccountChildren(customerAccount, salesforceTransaction, accountSites, null);
                if (customerAccountUpdateResult.Item1 == null)
                {
                    // failed to update Customer Account
                    response.OracleStatus = StatusType.Error;
                    response.OracleErrorMessage = $"Error syncing Address to Oracle: Error adding CustomerAccountSite: {customerAccountUpdateResult.Item2}.";
                    return response;
                }
            }

            // indicate successful request
            response.OracleStatus = StatusType.Successful;
        }
        #endregion

        return response;
    }
}
<|MERGE_RESOLUTION|>--- conflicted
+++ resolved
@@ -111,19 +111,14 @@
             var accountSites = new List<OracleCustomerAccountSite>();
 
             // search for existing location
-<<<<<<< HEAD
-            var locationsResult = await _oracleService.GetLocationsBySalesforceAddressId(new List<string> { model.ObjectId });
-            if (!locationsResult.Item1)
+            var locationsResult = await _oracleService.GetLocationsBySalesforceAddressId(new List<string> { model.ObjectId }, salesforceTransaction);
+            if (locationsResult.Item2 == null || locationsResult.Item2.Count() == 0)
             {
                 response.OracleStatus = StatusType.Error;
                 response.OracleErrorMessage = $"Error syncing Address to Oracle: {locationsResult.Item3}";
                 return response;
             }
             if (locationsResult == null || locationsResult.Item2.Count() == 0)
-=======
-            var locationsResult = await _oracleService.GetLocationsBySalesforceAddressId(new List<string> { model.ObjectId }, salesforceTransaction);
-            if (locationsResult.Item2 == null || locationsResult.Item2.Count() == 0)
->>>>>>> a5d9daee
             {
                 // create new location
                 var createLocationResult = await _oracleService.CreateLocation(model, salesforceTransaction);
